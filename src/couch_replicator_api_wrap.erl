% Licensed under the Apache License, Version 2.0 (the "License"); you may not
% use this file except in compliance with the License. You may obtain a copy of
% the License at
%
%   http://www.apache.org/licenses/LICENSE-2.0
%
% Unless required by applicable law or agreed to in writing, software
% distributed under the License is distributed on an "AS IS" BASIS, WITHOUT
% WARRANTIES OR CONDITIONS OF ANY KIND, either express or implied. See the
% License for the specific language governing permissions and limitations under
% the License.

-module(couch_replicator_api_wrap).

% This module wraps the native erlang API, and allows for performing
% operations on a remote vs. local databases via the same API.
%
% Notes:
% Many options and apis aren't yet supported here, they are added as needed.

-include_lib("couch/include/couch_db.hrl").
-include("couch_replicator_api_wrap.hrl").

-export([
    db_open/2,
    db_open/3,
    db_close/1,
    get_db_info/1,
    update_doc/3,
    update_doc/4,
    update_docs/3,
    update_docs/4,
    ensure_full_commit/1,
    get_missing_revs/2,
    open_doc/3,
    open_doc_revs/6,
    changes_since/5,
    db_uri/1
    ]).

-import(couch_replicator_httpc, [
    send_req/3
    ]).

-import(couch_util, [
    encode_doc_id/1,
    get_value/2,
    get_value/3
    ]).

-define(MAX_WAIT, 5 * 60 * 1000).

-define(MAX_URL_LEN, 7000).
-define(MIN_URL_LEN, 200).

db_uri(#httpdb{url = Url}) ->
    couch_util:url_strip_password(Url);

db_uri(#db{name = Name}) ->
    db_uri(Name);

db_uri(DbName) ->
    ?b2l(DbName).


db_open(Db, Options) ->
    db_open(Db, Options, false).

db_open(#httpdb{} = Db1, _Options, Create) ->
    {ok, Db} = couch_replicator_httpc:setup(Db1),
    case Create of
    false ->
        ok;
    true ->
        send_req(Db, [{method, put}], fun(_, _, _) -> ok end)
    end,
    send_req(Db, [{method, head}],
        fun(200, _, _) ->
            {ok, Db};
        (401, _, _) ->
            throw({unauthorized, ?l2b(db_uri(Db))});
        (_, _, _) ->
            throw({db_not_found, ?l2b(db_uri(Db))})
        end);
db_open(DbName, Options, Create) ->
    try
        case Create of
        false ->
            ok;
        true ->
            ok = couch_httpd:verify_is_server_admin(
                get_value(user_ctx, Options)),
            couch_db:create(DbName, Options)
        end,
        case couch_db:open(DbName, Options) of
        {error, illegal_database_name, _} ->
            throw({db_not_found, DbName});
        {not_found, _Reason} ->
            throw({db_not_found, DbName});
        {ok, _Db} = Success ->
            Success
        end
    catch
    throw:{unauthorized, _} ->
        throw({unauthorized, DbName})
    end.

db_close(#httpdb{httpc_pool = Pool}) ->
    unlink(Pool),
    ok = couch_replicator_httpc_pool:stop(Pool);
db_close(DbName) ->
    catch couch_db:close(DbName).


get_db_info(#httpdb{} = Db) ->
    send_req(Db, [],
        fun(200, _, {Props}) ->
            {ok, Props}
        end);
get_db_info(#db{name = DbName, user_ctx = UserCtx}) ->
    {ok, Db} = couch_db:open(DbName, [{user_ctx, UserCtx}]),
    {ok, Info} = couch_db:get_db_info(Db),
    couch_db:close(Db),
    {ok, [{couch_util:to_binary(K), V} || {K, V} <- Info]}.


ensure_full_commit(#httpdb{} = Db) ->
    send_req(
        Db,
        [{method, post}, {path, "_ensure_full_commit"},
            {headers, [{"Content-Type", "application/json"}]}],
        fun(201, _, {Props}) ->
            {ok, get_value(<<"instance_start_time">>, Props)};
        (_, _, {Props}) ->
            {error, get_value(<<"error">>, Props)}
        end);
ensure_full_commit(Db) ->
    couch_db:ensure_full_commit(Db).


get_missing_revs(#httpdb{} = Db, IdRevs) ->
    JsonBody = {[{Id, couch_doc:revs_to_strs(Revs)} || {Id, Revs} <- IdRevs]},
    send_req(
        Db,
        [{method, post}, {path, "_revs_diff"}, {body, ?JSON_ENCODE(JsonBody)},
            {headers, [{"Content-Type", "application/json"}]}],
        fun(200, _, {Props}) ->
            ConvertToNativeFun = fun({Id, {Result}}) ->
                MissingRevs = couch_doc:parse_revs(
                    get_value(<<"missing">>, Result)
                ),
                PossibleAncestors = couch_doc:parse_revs(
                    get_value(<<"possible_ancestors">>, Result, [])
                ),
                {Id, MissingRevs, PossibleAncestors}
            end,
            {ok, lists:map(ConvertToNativeFun, Props)}
        end);
get_missing_revs(Db, IdRevs) ->
    couch_db:get_missing_revs(Db, IdRevs).



open_doc_revs(#httpdb{retries = 0} = HttpDb, Id, Revs, Options, _Fun, _Acc) ->
    Path = encode_doc_id(Id),
    QS = options_to_query_args(HttpDb, Path, [revs, {open_revs, Revs} | Options]),
    Url = couch_util:url_strip_password(
        couch_replicator_httpc:full_url(HttpDb, [{path,Path}, {qs,QS}])
    ),
    ?LOG_ERROR("Replication crashing because GET ~s failed", [Url]),
    exit(kaboom);
open_doc_revs(#httpdb{} = HttpDb, Id, Revs, Options, Fun, Acc) ->
    Path = encode_doc_id(Id),
    QS = options_to_query_args(HttpDb, Path, [revs, {open_revs, Revs} | Options]),
    {Pid, Ref} = spawn_monitor(fun() ->
        Self = self(),
        Callback = fun
          (200, Headers, StreamDataFun) ->
            remote_open_doc_revs_streamer_start(Self),
            {<<"--">>, _, _} = couch_httpd:parse_multipart_request(
                get_value("Content-Type", Headers),
                StreamDataFun,
                fun mp_parse_mixed/1
            );
          (414, _, _) ->
            exit(request_uri_too_long)
        end,
        Streamer = spawn_link(fun() ->
            Params = [
                {path, Path},
                {qs, QS},
                {ibrowse_options, [{stream_to, {self(), once}}]},
                {headers, [{"Accept", "multipart/mixed"}]}
            ],
            % We're setting retries to 0 here to avoid the case where the
            % Streamer retries the request and ends up jumbling together two
            % different response bodies.  Retries are handled explicitly by
            % open_doc_revs itself.
            send_req(HttpDb#httpdb{retries = 0}, Params, Callback)
        end),
        % If this process dies normally we can leave
        % the Streamer process hanging around keeping an
        % HTTP connection open. This is a bit of a
        % hammer approach to making sure it releases
        % that connection back to the pool.
        spawn(fun() ->
            Ref = erlang:monitor(process, Self),
            receive
                {'DOWN', Ref, process, Self, normal} ->
                    exit(Streamer, {streamer_parent_died, Self});
                {'DOWN', Ref, process, Self, _} ->
                    ok
                end
        end),
<<<<<<< HEAD
    % If this process dies normally we can leave
    % the Streamer process hanging around keeping an
    % HTTP connection open. This is a bit of a
    % hammer approach to making sure it releases
    % that connection back to the pool.
    spawn(fun() ->
        Ref = erlang:monitor(process, Self),
        receive
            {'DOWN', Ref, process, Self, normal} ->
                exit(Streamer, {streamer_parent_died, Self});
            {'DOWN', Ref, process, Self, _} ->
                ok
            end
=======
        receive
        {started_open_doc_revs, Ref} ->
            Ret = receive_docs_loop(Streamer, Fun, Id, Revs, Ref, Acc),
            exit({exit_ok, Ret})
        end
>>>>>>> 0ebc3198
    end),
    receive
        {'DOWN', Ref, process, Pid, {exit_ok, Ret}} ->
            Ret;
        {'DOWN', Ref, process, Pid, {{nocatch, {missing_stub,_} = Stub}, _}} ->
            throw(Stub);
        {'DOWN', Ref, process, Pid, request_uri_too_long} ->
            NewMaxLen = get_value(max_url_len, Options, ?MAX_URL_LEN) div 2,
            case NewMaxLen < ?MIN_URL_LEN of
                true ->
                    throw(request_uri_too_long);
                false ->
                    ?LOG_INFO("Reducing url length to ~B because of 414 response", [NewMaxLen]),
                    Options1 = lists:keystore(max_url_len, 1, Options,
                                              {max_url_len, NewMaxLen}),
                    open_doc_revs(HttpDb, Id, Revs, Options1, Fun, Acc)
            end;
        {'DOWN', Ref, process, Pid, Else} ->
            Url = couch_util:url_strip_password(
                couch_replicator_httpc:full_url(HttpDb, [{path,Path}, {qs,QS}])
            ),
            #httpdb{retries = Retries, wait = Wait0} = HttpDb,
            Wait = 2 * erlang:min(Wait0 * 2, ?MAX_WAIT),
            ?LOG_INFO("Retrying GET to ~s in ~p seconds due to error ~p",
                [Url, Wait / 1000, error_reason(Else)]
            ),
            ok = timer:sleep(Wait),
            RetryDb = HttpDb#httpdb{
                retries = Retries - 1,
                wait = Wait
            },
            open_doc_revs(RetryDb, Id, Revs, Options, Fun, Acc)
    end;
open_doc_revs(Db, Id, Revs, Options, Fun, Acc) ->
    {ok, Results} = couch_db:open_doc_revs(Db, Id, Revs, Options),
    {ok, lists:foldl(fun(R, A) -> {_, A2} = Fun(R, A), A2 end, Acc, Results)}.

error_reason({http_request_failed, "GET", _Url, {error, timeout}}) ->
    timeout;
error_reason({http_request_failed, "GET", _Url, {error, {_, req_timedout}}}) ->
    req_timedout;
error_reason({http_request_failed, "GET", _Url, Error}) ->
    Error;
error_reason(Else) ->
    Else.

open_doc(#httpdb{} = Db, Id, Options) ->
    send_req(
        Db,
        [{path, encode_doc_id(Id)}, {qs, options_to_query_args(Options, [])}],
        fun(200, _, Body) ->
            {ok, couch_doc:from_json_obj(Body)};
        (_, _, {Props}) ->
            {error, get_value(<<"error">>, Props)}
        end);
open_doc(Db, Id, Options) ->
    case couch_db:open_doc(Db, Id, Options) of
    {ok, _} = Ok ->
        Ok;
    {not_found, _Reason} ->
        {error, <<"not_found">>}
    end.


update_doc(Db, Doc, Options) ->
    update_doc(Db, Doc, Options, interactive_edit).

update_doc(#httpdb{} = HttpDb, #doc{id = DocId} = Doc, Options, Type) ->
    QArgs = case Type of
    replicated_changes ->
        [{"new_edits", "false"}];
    _ ->
        []
    end ++ options_to_query_args(Options, []),
    Boundary = couch_uuids:random(),
    JsonBytes = ?JSON_ENCODE(
        couch_doc:to_json_obj(
          Doc, [revs, attachments, follows, att_encoding_info | Options])),
    {ContentType, Len} = couch_doc:len_doc_to_multi_part_stream(Boundary,
        JsonBytes, Doc#doc.atts, true),
    Headers = case lists:member(delay_commit, Options) of
    true ->
        [{"X-Couch-Full-Commit", "false"}];
    false ->
        []
    end ++ [{"Content-Type", ?b2l(ContentType)}, {"Content-Length", Len}],
    Body = {fun stream_doc/1, {JsonBytes, Doc#doc.atts, Boundary, Len}},
    send_req(
        % A crash here bubbles all the way back up to run_user_fun inside
        % open_doc_revs, which will retry the whole thing.  That's the
        % appropriate course of action, since we've already started streaming
        % the response body from the GET request.
        HttpDb#httpdb{retries = 0},
        [{method, put}, {path, encode_doc_id(DocId)},
            {qs, QArgs}, {headers, Headers}, {body, Body}],
        fun(Code, _, {Props}) when Code =:= 200 orelse Code =:= 201 orelse Code =:= 202 ->
                {ok, couch_doc:parse_rev(get_value(<<"rev">>, Props))};
            (409, _, _) ->
                throw(conflict);
            (Code, _, {Props}) ->
                case {Code, get_value(<<"error">>, Props)} of
                {401, <<"unauthorized">>} ->
                    throw({unauthorized, get_value(<<"reason">>, Props)});
                {403, <<"forbidden">>} ->
                    throw({forbidden, get_value(<<"reason">>, Props)});
                {412, <<"missing_stub">>} ->
                    throw({missing_stub, get_value(<<"reason">>, Props)});
                {_, Error} ->
                    {error, Error}
                end
        end);
update_doc(Db, Doc, Options, Type) ->
    couch_db:update_doc(Db, Doc, Options, Type).


update_docs(Db, DocList, Options) ->
    update_docs(Db, DocList, Options, interactive_edit).

update_docs(_Db, [], _Options, _UpdateType) ->
    {ok, []};
update_docs(#httpdb{} = HttpDb, DocList, Options, UpdateType) ->
    FullCommit = atom_to_list(not lists:member(delay_commit, Options)),
    Prefix = case UpdateType of
    replicated_changes ->
        <<"{\"new_edits\":false,\"docs\":[">>;
    interactive_edit ->
        <<"{\"docs\":[">>
    end,
    Suffix = <<"]}">>,
    % Note: nginx and other servers don't like PUT/POST requests without
    % a Content-Length header, so we can't do a chunked transfer encoding
    % and JSON encode each doc only before sending it through the socket.
    {Docs, Len} = lists:mapfoldl(
        fun(#doc{} = Doc, Acc) ->
            Json = ?JSON_ENCODE(couch_doc:to_json_obj(Doc, [revs, attachments])),
            {Json, Acc + iolist_size(Json)};
        (Doc, Acc) ->
            {Doc, Acc + iolist_size(Doc)}
        end,
        byte_size(Prefix) + byte_size(Suffix) + length(DocList) - 1,
        DocList),
    BodyFun = fun(eof) ->
            eof;
        ([]) ->
            {ok, Suffix, eof};
        ([prefix | Rest]) ->
            {ok, Prefix, Rest};
        ([Doc]) ->
            {ok, Doc, []};
        ([Doc | RestDocs]) ->
            {ok, [Doc, ","], RestDocs}
    end,
    Headers = [
        {"Content-Length", Len},
        {"Content-Type", "application/json"},
        {"X-Couch-Full-Commit", FullCommit}
    ],
    send_req(
        HttpDb,
        [{method, post}, {path, "_bulk_docs"},
            {body, {BodyFun, [prefix | Docs]}}, {headers, Headers}],
        fun(201, _, Results) when is_list(Results) ->
                {ok, bulk_results_to_errors(DocList, Results, remote)};
           (417, _, Results) when is_list(Results) ->
                {ok, bulk_results_to_errors(DocList, Results, remote)}
        end);
update_docs(Db, DocList, Options, UpdateType) ->
    Result = couch_db:update_docs(Db, DocList, Options, UpdateType),
    {ok, bulk_results_to_errors(DocList, Result, UpdateType)}.


changes_since(#httpdb{headers = Headers1, timeout = InactiveTimeout} = HttpDb,
              Style, StartSeq, UserFun, Options) ->
    Timeout = erlang:max(1000, InactiveTimeout - 5000),
    BaseQArgs = case get_value(continuous, Options, false) of
    false ->
        [{"feed", "normal"}];
    true ->
        [{"feed", "continuous"}]
    end ++ [
        {"style", atom_to_list(Style)}, {"since", ?JSON_ENCODE(StartSeq)},
        {"timeout", integer_to_list(Timeout)}
           ],
    DocIds = get_value(doc_ids, Options),
    {QArgs, Method, Body, Headers} = case DocIds of
    undefined ->
        QArgs1 = maybe_add_changes_filter_q_args(BaseQArgs, Options),
        {QArgs1, get, [], Headers1};
    _ when is_list(DocIds) ->
        Headers2 = [{"Content-Type", "application/json"} | Headers1],
        JsonDocIds = ?JSON_ENCODE({[{<<"doc_ids">>, DocIds}]}),
        {[{"filter", "_doc_ids"} | BaseQArgs], post, JsonDocIds, Headers2}
    end,
    send_req(
        HttpDb,
        [{method, Method}, {path, "_changes"}, {qs, QArgs},
            {headers, Headers}, {body, Body},
            {ibrowse_options, [{stream_to, {self(), once}}]}],
        fun(200, _, DataStreamFun) ->
                parse_changes_feed(Options, UserFun, DataStreamFun);
            (405, _, _) when is_list(DocIds) ->
                % CouchDB versions < 1.1.0 don't have the builtin _changes feed
                % filter "_doc_ids" neither support POST
                send_req(HttpDb, [{method, get}, {path, "_changes"},
                    {qs, BaseQArgs}, {headers, Headers1},
                    {ibrowse_options, [{stream_to, {self(), once}}]}],
                    fun(200, _, DataStreamFun2) ->
                        UserFun2 = fun(#doc_info{id = Id} = DocInfo) ->
                            case lists:member(Id, DocIds) of
                            true ->
                                UserFun(DocInfo);
                            false ->
                                ok
                            end
                        end,
                        parse_changes_feed(Options, UserFun2, DataStreamFun2)
                    end)
        end);
changes_since(Db, Style, StartSeq, UserFun, Options) ->
    Filter = case get_value(doc_ids, Options) of
    undefined ->
        ?b2l(get_value(filter, Options, <<>>));
    _DocIds ->
        "_doc_ids"
    end,
    Args = #changes_args{
        style = Style,
        since = StartSeq,
        filter = Filter,
        feed = case get_value(continuous, Options, false) of
            true ->
                "continuous";
            false ->
                "normal"
        end,
        timeout = infinity
    },
    QueryParams = get_value(query_params, Options, {[]}),
    Req = changes_json_req(Db, Filter, QueryParams, Options),
    ChangesFeedFun = couch_changes:handle_changes(Args, {json_req, Req}, Db),
    ChangesFeedFun(fun({change, Change, _}, _) ->
            UserFun(json_to_doc_info(Change));
        (_, _) ->
            ok
    end).


% internal functions

maybe_add_changes_filter_q_args(BaseQS, Options) ->
    case get_value(filter, Options) of
    undefined ->
        BaseQS;
    FilterName ->
        {Params} = get_value(query_params, Options, {[]}),
        [{"filter", ?b2l(FilterName)} | lists:foldl(
            fun({K, V}, QSAcc) ->
                Ks = couch_util:to_list(K),
                case lists:keymember(Ks, 1, QSAcc) of
                true ->
                    QSAcc;
                false ->
                    [{Ks, couch_util:to_list(V)} | QSAcc]
                end
            end,
            BaseQS, Params)]
    end.

parse_changes_feed(Options, UserFun, DataStreamFun) ->
    case get_value(continuous, Options, false) of
    true ->
        continuous_changes(DataStreamFun, UserFun);
    false ->
        EventFun = fun(Ev) ->
            changes_ev1(Ev, fun(DocInfo, _) -> UserFun(DocInfo) end, [])
        end,
        json_stream_parse:events(DataStreamFun, EventFun)
    end.

changes_json_req(_Db, "", _QueryParams, _Options) ->
    {[]};
changes_json_req(_Db, "_doc_ids", _QueryParams, Options) ->
    {[{<<"doc_ids">>, get_value(doc_ids, Options)}]};
changes_json_req(Db, FilterName, {QueryParams}, _Options) ->
    {ok, Info} = couch_db:get_db_info(Db),
    % simulate a request to db_name/_changes
    {[
        {<<"info">>, {Info}},
        {<<"id">>, null},
        {<<"method">>, 'GET'},
        {<<"path">>, [couch_db:name(Db), <<"_changes">>]},
        {<<"query">>, {[{<<"filter">>, FilterName} | QueryParams]}},
        {<<"headers">>, []},
        {<<"body">>, []},
        {<<"peer">>, <<"replicator">>},
        {<<"form">>, []},
        {<<"cookie">>, []},
        {<<"userCtx">>, couch_util:json_user_ctx(Db)}
    ]}.


options_to_query_args(HttpDb, Path, Options0) ->
    case lists:keytake(max_url_len, 1, Options0) of
        false -> MaxLen = ?MAX_URL_LEN, Options = Options0;
        {value, {max_url_len, MaxLen}, Options} -> ok
    end,
    case lists:keytake(atts_since, 1, Options) of
    false ->
        options_to_query_args(Options, []);
    {value, {atts_since, []}, Options2} ->
        options_to_query_args(Options2, []);
    {value, {atts_since, PAs}, Options2} ->
        QueryArgs1 = options_to_query_args(Options2, []),
        FullUrl = couch_replicator_httpc:full_url(
            HttpDb, [{path, Path}, {qs, QueryArgs1}]),
        RevList = atts_since_arg(
            length("GET " ++ FullUrl ++ " HTTP/1.1\r\n") +
            length("&atts_since=") + 6,  % +6 = % encoded [ and ]
            PAs, MaxLen, []),
        [{"atts_since", ?JSON_ENCODE(RevList)} | QueryArgs1]
    end.


options_to_query_args([], Acc) ->
    lists:reverse(Acc);
options_to_query_args([ejson_body | Rest], Acc) ->
    options_to_query_args(Rest, Acc);
options_to_query_args([delay_commit | Rest], Acc) ->
    options_to_query_args(Rest, Acc);
options_to_query_args([revs | Rest], Acc) ->
    options_to_query_args(Rest, [{"revs", "true"} | Acc]);
options_to_query_args([{open_revs, all} | Rest], Acc) ->
    options_to_query_args(Rest, [{"open_revs", "all"} | Acc]);
options_to_query_args([latest | Rest], Acc) ->
    options_to_query_args(Rest, [{"latest", "true"} | Acc]);
options_to_query_args([{open_revs, Revs} | Rest], Acc) ->
    JsonRevs = ?b2l(iolist_to_binary(?JSON_ENCODE(couch_doc:revs_to_strs(Revs)))),
    options_to_query_args(Rest, [{"open_revs", JsonRevs} | Acc]).

atts_since_arg(_UrlLen, [], _MaxLen, Acc) ->
    lists:reverse(Acc);
atts_since_arg(UrlLen, [PA | Rest], MaxLen, Acc) ->
    RevStr = couch_doc:rev_to_str(PA),
    NewUrlLen = case Rest of
    [] ->
        % plus 2 double quotes (% encoded)
        UrlLen + size(RevStr) + 6;
    _ ->
        % plus 2 double quotes and a comma (% encoded)
        UrlLen + size(RevStr) + 9
    end,
    case NewUrlLen >= MaxLen of
    true ->
        lists:reverse(Acc);
    false ->
        atts_since_arg(NewUrlLen, Rest, MaxLen, [RevStr | Acc])
    end.


% TODO: A less verbose, more elegant and automatic restart strategy for
%       the exported open_doc_revs/6 function. The restart should be
%       transparent to the caller like any other Couch API function exported
%       by this module.
receive_docs_loop(Streamer, Fun, Id, Revs, Ref, Acc) ->
    try
        % Left only for debugging purposes via an interactive or remote shell
        erlang:put(open_doc_revs, {Id, Revs, Ref, Streamer}),
        receive_docs(Streamer, Fun, Ref, Acc)
    catch
    error:{restart_open_doc_revs, NewRef} ->
        receive_docs_loop(Streamer, Fun, Id, Revs, NewRef, Acc)
    end.

receive_docs(Streamer, UserFun, Ref, UserAcc) ->
    Streamer ! {get_headers, Ref, self()},
    receive
    {started_open_doc_revs, NewRef} ->
        restart_remote_open_doc_revs(Ref, NewRef);
    {headers, Ref, Headers} ->
        case get_value("content-type", Headers) of
        {"multipart/related", _} = ContentType ->
            case couch_doc:doc_from_multi_part_stream(
                ContentType,
                fun() -> receive_doc_data(Streamer, Ref) end,
                Ref) of
<<<<<<< HEAD
            {ok, Doc, WaitFun, Parser} ->
                case UserFun({ok, Doc}, UserAcc) of
=======
            {ok, Doc, Parser} ->
                case run_user_fun(UserFun, {ok, Doc}, UserAcc, Ref) of
>>>>>>> 0ebc3198
                {ok, UserAcc2} ->
                    ok;
                {skip, UserAcc2} ->
                    couch_doc:abort_multi_part_stream(Parser)
                end,
                WaitFun(),
                receive_docs(Streamer, UserFun, Ref, UserAcc2)
            end;
        {"application/json", []} ->
            Doc = couch_doc:from_json_obj(
                    ?JSON_DECODE(receive_all(Streamer, Ref, []))),
            {_, UserAcc2} = run_user_fun(UserFun, {ok, Doc}, UserAcc, Ref),
            receive_docs(Streamer, UserFun, Ref, UserAcc2);
        {"application/json", [{"error","true"}]} ->
            {ErrorProps} = ?JSON_DECODE(receive_all(Streamer, Ref, [])),
            Rev = get_value(<<"missing">>, ErrorProps),
            Result = {{not_found, missing}, couch_doc:parse_rev(Rev)},
            {_, UserAcc2} = run_user_fun(UserFun, Result, UserAcc, Ref),
            receive_docs(Streamer, UserFun, Ref, UserAcc2)
        end;
    {done, Ref} ->
        {ok, UserAcc}
    end.


run_user_fun(UserFun, Arg, UserAcc, OldRef) ->
    {Pid, Ref} = spawn_monitor(fun() ->
        try UserFun(Arg, UserAcc) of
            Resp ->
                exit({exit_ok, Resp})
        catch
            throw:Reason ->
                exit({exit_throw, Reason});
            error:Reason ->
                exit({exit_error, Reason});
            exit:Reason ->
                exit({exit_exit, Reason})
        end
    end),
    receive
        {started_open_doc_revs, NewRef} ->
            erlang:demonitor(Ref, [flush]),
            exit(Pid, kill),
            restart_remote_open_doc_revs(OldRef, NewRef);
        {'DOWN', Ref, process, Pid, {exit_ok, Ret}} ->
            Ret;
        {'DOWN', Ref, process, Pid, {exit_throw, Reason}} ->
            throw(Reason);
        {'DOWN', Ref, process, Pid, {exit_error, Reason}} ->
            erlang:error(Reason);
        {'DOWN', Ref, process, Pid, {exit_exit, Reason}} ->
            erlang:exit(Reason)
    end.


restart_remote_open_doc_revs(Ref, NewRef) ->
    receive
    {body_bytes, Ref, _} ->
        restart_remote_open_doc_revs(Ref, NewRef);
    {body_done, Ref} ->
        restart_remote_open_doc_revs(Ref, NewRef);
    {done, Ref} ->
        restart_remote_open_doc_revs(Ref, NewRef);
    {headers, Ref, _} ->
        restart_remote_open_doc_revs(Ref, NewRef)
    after 0 ->
        erlang:error({restart_open_doc_revs, NewRef})
    end.


remote_open_doc_revs_streamer_start(Parent) ->
    receive
    {get_headers, _Ref, Parent} ->
        remote_open_doc_revs_streamer_start(Parent);
    {next_bytes, _Ref, Parent} ->
        remote_open_doc_revs_streamer_start(Parent)
    after 0 ->
        Parent ! {started_open_doc_revs, make_ref()}
    end.


receive_all(Streamer, Ref, Acc) ->
    Streamer ! {next_bytes, Ref, self()},
    receive
    {started_open_doc_revs, NewRef} ->
        restart_remote_open_doc_revs(Ref, NewRef);
    {body_bytes, Ref, Bytes} ->
        receive_all(Streamer, Ref, [Bytes | Acc]);
    {body_done, Ref} ->
        lists:reverse(Acc)
    end.


mp_parse_mixed(eof) ->
    receive {get_headers, Ref, From} ->
        From ! {done, Ref}
    end;
mp_parse_mixed({headers, H}) ->
    receive {get_headers, Ref, From} ->
        From ! {headers, Ref, H}
    end,
    fun mp_parse_mixed/1;
mp_parse_mixed({body, Bytes}) ->
    receive {next_bytes, Ref, From} ->
        From ! {body_bytes, Ref, Bytes}
    end,
    fun mp_parse_mixed/1;
mp_parse_mixed(body_end) ->
    receive {next_bytes, Ref, From} ->
        From ! {body_done, Ref};
    {get_headers, Ref, From} ->
        self() ! {get_headers, Ref, From}
    end,
    fun mp_parse_mixed/1.


receive_doc_data(Streamer, Ref) ->
    Streamer ! {next_bytes, Ref, self()},
    receive
    {body_bytes, Ref, Bytes} ->
        {Bytes, fun() -> receive_doc_data(Streamer, Ref) end};
    {body_done, Ref} ->
        {<<>>, fun() -> receive_doc_data(Streamer, Ref) end}
    end.

doc_from_multi_part_stream(ContentType, DataFun, Ref) ->
    Self = self(),
    Parser = spawn_link(fun() ->
        {<<"--">>, _, _} = couch_httpd:parse_multipart_request(
            ContentType, DataFun,
            fun(Next) -> couch_replicator_utils:mp_parse_doc(Next, []) end),
        unlink(Self)
        end),
    Parser ! {get_doc_bytes, Ref, self()},
    receive
    {started_open_doc_revs, NewRef} ->
        unlink(Parser),
        exit(Parser, kill),
        restart_remote_open_doc_revs(Ref, NewRef);
    {doc_bytes, Ref, DocBytes} ->
        Doc = couch_doc:from_json_obj(?JSON_DECODE(DocBytes)),
        ReadAttachmentDataFun = fun() ->
            link(Parser),
            Parser ! {get_bytes, Ref, self()},
            receive
            {started_open_doc_revs, NewRef} ->
                unlink(Parser),
                exit(Parser, kill),
                receive {bytes, Ref, _} -> ok after 0 -> ok end,
                restart_remote_open_doc_revs(Ref, NewRef);
            {bytes, Ref, Bytes} ->
                Bytes
            end
        end,
        Atts2 = lists:map(
            fun(#att{data = follows} = A) ->
                A#att{data = ReadAttachmentDataFun};
            (A) ->
                A
            end, Doc#doc.atts),
        {ok, Doc#doc{atts = Atts2}, Parser}
    end.


changes_ev1(object_start, UserFun, UserAcc) ->
    fun(Ev) -> changes_ev2(Ev, UserFun, UserAcc) end.

changes_ev2({key, <<"results">>}, UserFun, UserAcc) ->
    fun(Ev) -> changes_ev3(Ev, UserFun, UserAcc) end;
changes_ev2(_, UserFun, UserAcc) ->
    fun(Ev) -> changes_ev2(Ev, UserFun, UserAcc) end.

changes_ev3(array_start, UserFun, UserAcc) ->
    fun(Ev) -> changes_ev_loop(Ev, UserFun, UserAcc) end.

changes_ev_loop(object_start, UserFun, UserAcc) ->
    fun(Ev) ->
        json_stream_parse:collect_object(Ev,
            fun(Obj) ->
                UserAcc2 = UserFun(json_to_doc_info(Obj), UserAcc),
                fun(Ev2) -> changes_ev_loop(Ev2, UserFun, UserAcc2) end
            end)
    end;
changes_ev_loop(array_end, _UserFun, _UserAcc) ->
    fun(_Ev) -> changes_ev_done() end.

changes_ev_done() ->
    fun(_Ev) -> changes_ev_done() end.

continuous_changes(DataFun, UserFun) ->
    {DataFun2, _, Rest} = json_stream_parse:events(
        DataFun,
        fun(Ev) -> parse_changes_line(Ev, UserFun) end),
    continuous_changes(fun() -> {Rest, DataFun2} end, UserFun).

parse_changes_line(object_start, UserFun) ->
    fun(Ev) ->
        json_stream_parse:collect_object(Ev,
            fun(Obj) -> UserFun(json_to_doc_info(Obj)) end)
    end.

json_to_doc_info({Props}) ->
    case get_value(<<"changes">>, Props) of
    undefined ->
        {last_seq, get_value(<<"last_seq">>, Props)};
    Changes ->
        RevsInfo = lists:map(
            fun({Change}) ->
                Rev = couch_doc:parse_rev(get_value(<<"rev">>, Change)),
                Del = couch_replicator_utils:is_deleted(Change),
                #rev_info{rev=Rev, deleted=Del}
            end, Changes),
        #doc_info{
            id = get_value(<<"id">>, Props),
            high_seq = get_value(<<"seq">>, Props),
            revs = RevsInfo
        }
    end.


bulk_results_to_errors(Docs, {ok, Results}, interactive_edit) ->
    lists:reverse(lists:foldl(
        fun({_, {ok, _}}, Acc) ->
            Acc;
        ({#doc{id = Id, revs = {Pos, [RevId | _]}}, Error}, Acc) ->
            {_, Error, Reason} = couch_httpd:error_info(Error),
            [ {[{id, Id}, {rev, rev_to_str({Pos, RevId})},
                {error, Error}, {reason, Reason}]} | Acc ]
        end,
        [], lists:zip(Docs, Results)));

bulk_results_to_errors(Docs, {ok, Results}, replicated_changes) ->
    bulk_results_to_errors(Docs, {aborted, Results}, interactive_edit);

bulk_results_to_errors(_Docs, {aborted, Results}, interactive_edit) ->
    lists:map(
        fun({{Id, Rev}, Err}) ->
            {_, Error, Reason} = couch_httpd:error_info(Err),
            {[{id, Id}, {rev, rev_to_str(Rev)}, {error, Error}, {reason, Reason}]}
        end,
        Results);

bulk_results_to_errors(_Docs, Results, remote) ->
    lists:reverse(lists:foldl(
        fun({Props}, Acc) ->
            case get_value(<<"error">>, Props, get_value(error, Props)) of
            undefined ->
                Acc;
            Error ->
                Id = get_value(<<"id">>, Props, get_value(id, Props)),
                Rev = get_value(<<"rev">>, Props, get_value(rev, Props)),
                Reason = get_value(<<"reason">>, Props, get_value(reason, Props)),
                [ {[{id, Id}, {rev, rev_to_str(Rev)},
                    {error, Error}, {reason, Reason}]} | Acc ]
            end
        end,
        [], Results)).


rev_to_str({_Pos, _Id} = Rev) ->
    couch_doc:rev_to_str(Rev);
rev_to_str(Rev) ->
    Rev.

write_fun() ->
    fun(Data) ->
        receive {get_data, Ref, From} ->
            From ! {data, Ref, Data}
        end
    end.

stream_doc({JsonBytes, Atts, Boundary, Len}) ->
    case erlang:erase({doc_streamer, Boundary}) of
    Pid when is_pid(Pid) ->
        unlink(Pid),
        exit(Pid, kill);
    _ ->
        ok
    end,
    DocStreamer = spawn_link(
        couch_doc,
        doc_to_multi_part_stream,
        [Boundary, JsonBytes, Atts, write_fun(), true]
    ),
    erlang:put({doc_streamer, Boundary}, DocStreamer),
    {ok, <<>>, {Len, Boundary}};
stream_doc({0, Id}) ->
    erlang:erase({doc_streamer, Id}),
    eof;
stream_doc({LenLeft, Id}) when LenLeft > 0 ->
    Ref = make_ref(),
    erlang:get({doc_streamer, Id}) ! {get_data, Ref, self()},
    receive {data, Ref, Data} ->
        {ok, Data, {LenLeft - iolist_size(Data), Id}}
    end.<|MERGE_RESOLUTION|>--- conflicted
+++ resolved
@@ -212,27 +212,11 @@
                     ok
                 end
         end),
-<<<<<<< HEAD
-    % If this process dies normally we can leave
-    % the Streamer process hanging around keeping an
-    % HTTP connection open. This is a bit of a
-    % hammer approach to making sure it releases
-    % that connection back to the pool.
-    spawn(fun() ->
-        Ref = erlang:monitor(process, Self),
-        receive
-            {'DOWN', Ref, process, Self, normal} ->
-                exit(Streamer, {streamer_parent_died, Self});
-            {'DOWN', Ref, process, Self, _} ->
-                ok
-            end
-=======
         receive
         {started_open_doc_revs, Ref} ->
             Ret = receive_docs_loop(Streamer, Fun, Id, Revs, Ref, Acc),
             exit({exit_ok, Ret})
         end
->>>>>>> 0ebc3198
     end),
     receive
         {'DOWN', Ref, process, Pid, {exit_ok, Ret}} ->
@@ -618,13 +602,8 @@
                 ContentType,
                 fun() -> receive_doc_data(Streamer, Ref) end,
                 Ref) of
-<<<<<<< HEAD
             {ok, Doc, WaitFun, Parser} ->
-                case UserFun({ok, Doc}, UserAcc) of
-=======
-            {ok, Doc, Parser} ->
                 case run_user_fun(UserFun, {ok, Doc}, UserAcc, Ref) of
->>>>>>> 0ebc3198
                 {ok, UserAcc2} ->
                     ok;
                 {skip, UserAcc2} ->
@@ -750,44 +729,6 @@
         {<<>>, fun() -> receive_doc_data(Streamer, Ref) end}
     end.
 
-doc_from_multi_part_stream(ContentType, DataFun, Ref) ->
-    Self = self(),
-    Parser = spawn_link(fun() ->
-        {<<"--">>, _, _} = couch_httpd:parse_multipart_request(
-            ContentType, DataFun,
-            fun(Next) -> couch_replicator_utils:mp_parse_doc(Next, []) end),
-        unlink(Self)
-        end),
-    Parser ! {get_doc_bytes, Ref, self()},
-    receive
-    {started_open_doc_revs, NewRef} ->
-        unlink(Parser),
-        exit(Parser, kill),
-        restart_remote_open_doc_revs(Ref, NewRef);
-    {doc_bytes, Ref, DocBytes} ->
-        Doc = couch_doc:from_json_obj(?JSON_DECODE(DocBytes)),
-        ReadAttachmentDataFun = fun() ->
-            link(Parser),
-            Parser ! {get_bytes, Ref, self()},
-            receive
-            {started_open_doc_revs, NewRef} ->
-                unlink(Parser),
-                exit(Parser, kill),
-                receive {bytes, Ref, _} -> ok after 0 -> ok end,
-                restart_remote_open_doc_revs(Ref, NewRef);
-            {bytes, Ref, Bytes} ->
-                Bytes
-            end
-        end,
-        Atts2 = lists:map(
-            fun(#att{data = follows} = A) ->
-                A#att{data = ReadAttachmentDataFun};
-            (A) ->
-                A
-            end, Doc#doc.atts),
-        {ok, Doc#doc{atts = Atts2}, Parser}
-    end.
-
 
 changes_ev1(object_start, UserFun, UserAcc) ->
     fun(Ev) -> changes_ev2(Ev, UserFun, UserAcc) end.
