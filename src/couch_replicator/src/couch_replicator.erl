% Licensed under the Apache License, Version 2.0 (the "License"); you may not
% use this file except in compliance with the License. You may obtain a copy of
% the License at
%
%   http://www.apache.org/licenses/LICENSE-2.0
%
% Unless required by applicable law or agreed to in writing, software
% distributed under the License is distributed on an "AS IS" BASIS, WITHOUT
% WARRANTIES OR CONDITIONS OF ANY KIND, either express or implied. See the
% License for the specific language governing permissions and limitations under
% the License.

-module(couch_replicator).

-export([
    replicate/2,

    jobs/0,
    job/1,
    docs/2,
    doc/2,

    after_db_create/2,
    after_db_delete/2,
    after_doc_write/6,

    ensure_rep_db_exists/0,

    rescan_jobs/0,
    rescan_jobs/1,
    reenqueue_jobs/0,
    reenqueue_jobs/1,
    remove_jobs/0,
    get_job_ids/0
]).


-include_lib("couch/include/couch_db.hrl").
-include("couch_replicator.hrl").


-spec replicate({[_]}, any()) ->
    {ok, {continuous, binary()}} |
    {ok, #{}} |
    {ok, {cancelled, binary()}} |
    {error, any()} |
    no_return().
replicate(Body, #user_ctx{name = User} = UserCtx) ->
    {ok, Id, Rep} = couch_replicator_parse:parse_transient_rep(Body, User),
    #{?OPTIONS := Options} = Rep,
    JobId = case couch_replicator_jobs:get_job_id(undefined, Id) of
        {ok, JobId0} -> JobId0;
        {error, not_found} -> Id
    end,
    case maps:get(<<"cancel">>, Options, false) of
        true ->
            case check_authorization(JobId, UserCtx) of
                ok -> cancel_replication(JobId);
                not_found -> {error, not_found}
            end;
        false ->
            check_authorization(JobId, UserCtx),
            ok = start_transient_job(JobId, Rep),
            case maps:get(<<"continuous">>, Options, false) of
                true ->
                    case couch_replicator_jobs:wait_running(JobId) of
                        {ok, #{?STATE := ?ST_RUNNING} = JobData} ->
                            {ok, {continuous, maps:get(?REP_ID, JobData)}};
                        {ok, #{?STATE := ?ST_FAILED} = JobData} ->
                            {error, maps:get(?STATE_INFO, JobData)};
                        {error, Error} ->
                            {error, Error}
                    end;
                false ->
                    case couch_replicator_jobs:wait_result(JobId) of
                        {ok, #{?STATE := ?ST_COMPLETED} = JobData} ->
                            {ok, maps:get(?CHECKPOINT_HISTORY, JobData)};
                        {ok, #{?STATE := ?ST_FAILED} = JobData} ->
                            {error, maps:get(?STATE_INFO, JobData)};
                        {error, Error} ->
                            {error, Error}
                    end
            end
    end.


jobs() ->
    FoldFun = fun(_JTx, _JobId, CouchJobsState, JobData, Acc) ->
        case CouchJobsState of
            pending -> [job_ejson(JobData) | Acc];
            running -> [job_ejson(JobData) | Acc];
            finished -> Acc
        end
    end,
    couch_replicator_jobs:fold_jobs(undefined, FoldFun, []).


job(Id0) when is_binary(Id0) ->
    Id1 = couch_replicator_ids:convert(Id0),
    JobId = case couch_replicator_jobs:get_job_id(undefined, Id1) of
        {ok, JobId0} -> JobId0;
        {error, not_found} -> Id1
    end,
    case couch_replicator_jobs:get_job_data(undefined, JobId) of
        {ok, #{} = JobData} -> {ok, job_ejson(JobData)};
        {error, not_found} -> {error, not_found}
    end.


docs(#{} = Db, States) when is_list(States) ->
    DbName = fabric2_db:name(Db),
    FoldFun = fun(_JTx, _JobId, _, JobData, Acc) ->
        case JobData of
            #{?DB_NAME := DbName, ?STATE := State} ->
                case {States, lists:member(State, States)} of
                    {[], _} ->  [doc_ejson(JobData) | Acc];
                    {[_ | _], true} ->  [doc_ejson(JobData) | Acc];
                    {[_ | _], false} -> Acc
                end;
            #{} ->
                Acc
        end
    end,
    couch_replicator_jobs:fold_jobs(undefined, FoldFun, []).


doc(#{} = Db, DocId) when is_binary(DocId) ->
    DbUUID = fabric2_db:get_uuid(Db),
    JobId = couch_replicator_ids:job_id(DbUUID, DocId),
    case couch_replicator_jobs:get_job_data(undefined, JobId) of
        {ok, #{} = JobData} -> {ok, doc_ejson(JobData)};
        {error, not_found} ->  {error, not_found}
    end.


after_db_create(DbName, DbUUID) when ?IS_REP_DB(DbName)->
    couch_stats:increment_counter([couch_replicator, docs, dbs_created]),
    try fabric2_db:open(DbName, [{uuid, DbUUID}, ?ADMIN_CTX]) of
        {ok, Db} ->
            fabric2_fdb:transactional(Db, fun(TxDb) ->
                ok = add_jobs_from_db(TxDb)
            end)
    catch
        error:database_does_not_exist ->
            ok
    end;

after_db_create(_DbName, _DbUUID) ->
    ok.


after_db_delete(DbName, DbUUID) when ?IS_REP_DB(DbName) ->
    couch_stats:increment_counter([couch_replicator, docs, dbs_deleted]),
    FoldFun = fun(JTx, JobId, _, JobData, ok) ->
        case JobData of
            #{?DB_UUID := DbUUID} ->
                ok = couch_replicator_jobs:remove_job(JTx, JobId);
            #{} ->
                ok
        end
    end,
    couch_replicator_jobs:fold_jobs(undefined, FoldFun, ok);

after_db_delete(_DbName, _DbUUID) ->
    ok.


after_doc_write(#{name := DbName} = Db, #doc{} = Doc, _NewWinner, _OldWinner,
        _NewRevId, _Seq) when ?IS_REP_DB(DbName) ->
    couch_stats:increment_counter([couch_replicator, docs, db_changes]),
    {Props} = Doc#doc.body,
    case couch_util:get_value(?REPLICATION_STATE, Props) of
        ?ST_COMPLETED -> ok;
        ?ST_FAILED -> ok;
        _ -> process_change(Db, Doc)
    end;

after_doc_write(_Db, _Doc, _NewWinner, _OldWinner, _NewRevId, _Seq) ->
    ok.


% This is called from supervisor, must return ignore.
-spec ensure_rep_db_exists() -> ignore.
ensure_rep_db_exists() ->
    couch_replicator_jobs:set_timeout(),
    case config:get_boolean("replicator", "create_replicator_db", false) of
        true ->
            UserCtx = #user_ctx{roles=[<<"_admin">>, <<"_replicator">>]},
            Opts = [{user_ctx, UserCtx}, sys_db],
            case fabric2_db:create(?REP_DB_NAME, Opts) of
                {error, file_exists} -> ok;
                {ok, _Db} -> ok
            end;
        false ->
            ok
    end,
    ignore.


% Testing and debug functions

rescan_jobs() ->
    rescan_jobs(?REP_DB_NAME).


rescan_jobs(DbName) when is_binary(DbName), ?IS_REP_DB(DbName) ->
    try fabric2_db:open(DbName, [?ADMIN_CTX]) of
        {ok, Db} ->
            after_db_create(DbName, fabric2_db:get_uuid(Db))
    catch
<<<<<<< HEAD
        error:database_does_not_exist ->
            database_does_not_exist
=======
        throw:{error, local_endpoints_not_supported} ->
            Endpoint;
        error:_ ->
            % Avoid exposing any part of the URL in case there is a password in
            % the malformed endpoint URL
            null
>>>>>>> 6169104a
    end.


reenqueue_jobs() ->
    reenqueue_jobs(?REP_DB_NAME).


reenqueue_jobs(DbName) when is_binary(DbName), ?IS_REP_DB(DbName) ->
    try fabric2_db:open(DbName, [?ADMIN_CTX]) of
        {ok, Db} ->
            DbUUID = fabric2_db:get_uuid(Db),
            ok = after_db_delete(DbName, DbUUID),
            ok = after_db_create(DbName, DbUUID)
    catch
        error:database_does_not_exist ->
            database_does_not_exist
    end.


remove_jobs() ->
    % If we clear a large number of jobs make sure to use batching so we don't
    % take too long, if use individual transactions, and also don't timeout if
    % use a single transaction
    FoldFun = fun
        (_, JobId, _, _, Acc) when length(Acc) > 250 ->
            couch_replicator_jobs:remove_jobs(undefined, [JobId | Acc]);
        (_, JobId, _, _, Acc) ->
            [JobId | Acc]
    end,
    Acc = couch_replicator_jobs:fold_jobs(undefined, FoldFun, []),
    [] = couch_replicator_jobs:remove_jobs(undefined, Acc),
    ok.


get_job_ids() ->
    couch_replicator_jobs:get_job_ids(undefined).


% Private functions

-spec start_transient_job(binary(), #{}) -> ok.
start_transient_job(JobId, #{} = Rep) ->
    JobData = couch_replicator_jobs:new_job(Rep, null, null, null,
        ?ST_PENDING, null, null),
    couch_jobs_fdb:tx(couch_jobs_fdb:get_jtx(), fun(JTx) ->
        case couch_replicator_jobs:get_job_data(JTx, JobId) of
            {ok, #{?REP := OldRep, ?STATE := State}} ->
                SameRep = couch_replicator_utils:compare_reps(Rep, OldRep),
                Active = State =:= ?ST_PENDING orelse State =:= ?ST_RUNNING,
                case SameRep andalso Active of
                    true ->
                        % If a job with the same paremeters is running we don't
                        % stop and just ignore the request. This is mainly for
                        % compatibility where users are able to idempotently
                        % POST the same job without it being stopped and
                        % restarted.
                        ok;
                    false ->
                        couch_replicator_jobs:add_job(JTx, JobId, JobData)
                end;
            {error, not_found} ->
                ok = couch_replicator_jobs:add_job(JTx, JobId, JobData)
        end
    end).


-spec cancel_replication(job_id()) ->
    {ok, {cancelled, binary()}} | {error, not_found}.
cancel_replication(JobId) when is_binary(JobId) ->
    couch_jobs_fdb:tx(couch_jobs_fdb:get_jtx(), fun(JTx) ->
        Id = case couch_replicator_jobs:get_job_data(JTx, JobId) of
            {ok, #{?REP_ID := RepId}} when is_binary(RepId) ->
                RepId;
            _ ->
                JobId
        end,
        couch_log:notice("Canceling replication '~s'", [Id]),
        case couch_replicator_jobs:remove_job(JTx, JobId) of
            {error, not_found} ->
                {error, not_found};
            ok ->
                {ok, {cancelled, Id}}
        end
    end).


process_change(_Db, #doc{id = <<?DESIGN_DOC_PREFIX, _/binary>>}) ->
    ok;

process_change(#{} = Db, #doc{deleted = true} = Doc) ->
    DbUUID = fabric2_db:get_uuid(Db),
    JobId = couch_replicator_ids:job_id(DbUUID, Doc#doc.id),
    couch_replicator_jobs:remove_job(undefined, JobId);

process_change(#{} = Db, #doc{deleted = false} = Doc) ->
    #doc{id = DocId, body = {Props} = Body} = Doc,
    DbName = fabric2_db:name(Db),
    DbUUID = fabric2_db:get_uuid(Db),
    {Rep, DocState, Error} = try
        Rep0 = couch_replicator_parse:parse_rep_doc(Body),
        DocState0 = couch_util:get_value(?REPLICATION_STATE, Props, null),
        {Rep0, DocState0, null}
    catch
        throw:{bad_rep_doc, Reason} ->
            {null, null, couch_replicator_utils:rep_error_to_binary(Reason)}
    end,
    JobId = couch_replicator_ids:job_id(DbUUID, DocId),
    JobData = case Rep of
        null ->
            couch_relicator_jobs:new_job(Rep, DbName, DbUUID, DocId,
                ?ST_FAILED, Error, null);
        #{} ->
            couch_replicator_jobs:new_job(Rep, DbName, DbUUID, DocId,
                ?ST_PENDING, null, DocState)
    end,

    LogMsg = "~p : replication doc update db:~s doc:~s job_id:~s doc_state:~s",
    couch_log:notice(LogMsg, [?MODULE, DbName, DocId, JobId, DocState]),

    couch_jobs_fdb:tx(couch_jobs_fdb:get_jtx(Db), fun(JTx) ->
        case couch_replicator_jobs:get_job_data(JTx, JobId) of
            {ok, #{?REP := null, ?STATE_INFO := Error}} when Rep =:= null ->
                % Same error as before occurred, don't bother updating the job
                ok;
            {ok, #{?REP := null}} when Rep =:= null ->
                % New error so the job is updated
                couch_replicator_jobs:add_job(JTx, JobId, JobData);
            {ok, #{?REP := OldRep, ?STATE := State}} when is_map(Rep) ->
                SameRep = couch_replicator_utils:compare_reps(Rep, OldRep),
                Active = State =:= ?ST_PENDING orelse State =:= ?ST_RUNNING,
                case SameRep andalso Active of
                    true ->
                        % Document was changed but none of the parameters
                        % relevent for the replication job have changed, so
                        % make it a no-op
                        ok;
                    false ->
                        couch_replicator_jobs:add_job(JTx, JobId, JobData)
                end;
            {error, not_found} ->
                couch_replicator_jobs:add_job(JTx, JobId, JobData)
        end

    end).


-spec add_jobs_from_db(#{}) -> ok.
add_jobs_from_db(#{} = TxDb) ->
    FoldFun  = fun
        ({meta, _Meta}, ok) ->
            {ok, ok};
        (complete, ok) ->
            {ok, ok};
        ({row, Row}, ok) ->
            Db = TxDb#{tx := undefined},
            ok = process_change(Db, get_doc(TxDb, Row)),
            {ok, ok}
    end,
    Opts = [{restart_tx, true}],
    {ok, ok} = fabric2_db:fold_docs(TxDb, FoldFun, ok, Opts),
    ok.


-spec get_doc(#{}, list()) -> #doc{}.
get_doc(TxDb, Row) ->
    {_, DocId} = lists:keyfind(id, 1, Row),
    {ok, #doc{deleted = false} = Doc} = fabric2_db:open_doc(TxDb, DocId, []),
    Doc.


doc_ejson(#{} = JobData) ->
    #{
        ?REP := Rep,
        ?REP_ID := RepId,
        ?DB_NAME := DbName,
        ?DOC_ID := DocId,
        ?STATE := State,
        ?STATE_INFO := Info0,
        ?ERROR_COUNT := ErrorCount,
        ?LAST_UPDATED := LastUpdatedSec,
        ?REP_NODE := Node,
        ?REP_PID := Pid,
        ?REP_STATS := Stats
    } = JobData,

    #{
        ?SOURCE := #{<<"url">> := Source, <<"proxy_url">> := SourceProxy},
        ?TARGET := #{<<"url">> := Target, <<"proxy_url">> := TargetProxy},
        ?START_TIME := StartSec
    } = Rep,

    LastUpdatedISO8601 = couch_replicator_utils:iso8601(LastUpdatedSec),
    StartISO8601 = couch_replicator_utils:iso8601(StartSec),

    Info = case State of
        ?ST_RUNNING -> Stats;
        ?ST_PENDING -> Stats;
        _Other -> Info0
    end,

    #{
        <<"id">> => RepId,
        <<"database">> => DbName,
        <<"doc_id">> => DocId,
        <<"source">> => ejson_url(Source),
        <<"target">> => ejson_url(Target),
        <<"source_proxy">> => ejson_url(SourceProxy),
        <<"target_proxy">> => ejson_url(TargetProxy),
        <<"state">> => State,
        <<"info">> => Info,
        <<"error_count">> => ErrorCount,
        <<"last_updated">> => LastUpdatedISO8601,
        <<"start_time">> => StartISO8601,
        <<"node">> => Node,
        <<"pid">> => Pid
    }.


job_ejson(#{} = JobData) ->
    #{
        ?REP := Rep,
        ?REP_ID := RepId,
        ?DB_NAME := DbName,
        ?DOC_ID := DocId,
        ?STATE := State,
        ?STATE_INFO := Info0,
        ?JOB_HISTORY := History,
        ?REP_STATS := Stats
    } = JobData,

    #{
        ?SOURCE := #{<<"url">> := Source},
        ?TARGET := #{<<"url">> := Target},
        ?REP_USER := User,
        ?START_TIME := StartSec
    } = Rep,

    StartISO8601 = couch_replicator_utils:iso8601(StartSec),

    History1 = lists:map(fun(#{?HIST_TIMESTAMP := Ts} = Evt) ->
        Evt#{?HIST_TIMESTAMP := couch_replicator_utils:iso8601(Ts)}
    end, History),

    Info = case State of
        ?ST_RUNNING -> Stats;
        ?ST_PENDING -> Stats;
        _Other -> Info0
    end,

    #{
        <<"id">> => RepId,
        <<"database">> => DbName,
        <<"doc_id">> => DocId,
        <<"source">> => ejson_url(Source),
        <<"target">> => ejson_url(Target),
        <<"state">> => State,
        <<"info">> => Info,
        <<"user">> => User,
        <<"history">> => History1,
        <<"start_time">> => StartISO8601
    }.


ejson_url(Url) when is_binary(Url) ->
    list_to_binary(couch_util:url_strip_password(Url));

ejson_url(null) ->
    null.


-spec check_authorization(rep_id(), #user_ctx{}) -> ok | not_found.
check_authorization(JobId, #user_ctx{} = Ctx) when is_binary(JobId) ->
    #user_ctx{name = Name} = Ctx,
    case couch_replicator_jobs:get_job_data(undefined, JobId) of
        {error, not_found} ->
            not_found;
        {ok, #{?DB_NAME := DbName}} when is_binary(DbName) ->
            throw({unauthorized, <<"Persistent replication collision">>});
        {ok, #{?REP := #{?REP_USER := Name}}} ->
            ok;
        {ok, #{}} ->
            couch_httpd:verify_is_server_admin(Ctx)
    end.


-ifdef(TEST).

-include_lib("eunit/include/eunit.hrl").

authorization_test_() ->
    {
        foreach,
        fun () -> ok end,
        fun (_) -> meck:unload() end,
        [
            t_admin_is_always_authorized(),
            t_username_must_match(),
            t_replication_not_found()
        ]
    }.


t_admin_is_always_authorized() ->
    ?_test(begin
        expect_job_data({ok, #{?REP => #{?REP_USER => <<"someuser">>}}}),
        UserCtx = #user_ctx{name = <<"adm">>, roles = [<<"_admin">>]},
        ?assertEqual(ok, check_authorization(<<"RepId">>, UserCtx))
    end).


t_username_must_match() ->
    ?_test(begin
        expect_job_data({ok, #{?REP => #{?REP_USER => <<"user1">>}}}),
        UserCtx1 = #user_ctx{name = <<"user1">>, roles = [<<"somerole">>]},
        ?assertEqual(ok, check_authorization(<<"RepId">>, UserCtx1)),
        UserCtx2 = #user_ctx{name = <<"other">>, roles = [<<"somerole">>]},
        ?assertThrow({unauthorized, _}, check_authorization(<<"RepId">>,
            UserCtx2))
    end).


t_replication_not_found() ->
    ?_test(begin
        expect_job_data({error, not_found}),
        UserCtx1 = #user_ctx{name = <<"user">>, roles = [<<"somerole">>]},
        ?assertEqual(not_found, check_authorization(<<"RepId">>, UserCtx1)),
        UserCtx2 = #user_ctx{name = <<"adm">>, roles = [<<"_admin">>]},
        ?assertEqual(not_found, check_authorization(<<"RepId">>, UserCtx2))
    end).


expect_job_data(JobDataRes) ->
    meck:expect(couch_replicator_jobs, get_job_data, 2, JobDataRes).

<<<<<<< HEAD
=======
strip_url_creds_test_() ->
     {
        setup,
        fun() ->
            meck:expect(config, get, fun(_, _, Default) -> Default end)
        end,
        fun(_) ->
            meck:unload()
        end,
        [
            t_strip_http_basic_creds(),
            t_strip_http_props_creds(),
            t_strip_local_db_creds(),
            t_strip_url_creds_errors()
        ]
    }.


t_strip_local_db_creds() ->
    ?_test(?assertEqual(<<"localdb">>, strip_url_creds(<<"localdb">>))).


t_strip_http_basic_creds() ->
    ?_test(begin
        Url1 = <<"http://adm:pass@host/db">>,
        ?assertEqual(<<"http://adm:*****@host/db/">>, strip_url_creds(Url1)),
        Url2 = <<"https://adm:pass@host/db">>,
        ?assertEqual(<<"https://adm:*****@host/db/">>, strip_url_creds(Url2)),
        Url3 = <<"http://adm:pass@host:80/db">>,
        ?assertEqual(<<"http://adm:*****@host:80/db/">>, strip_url_creds(Url3)),
        Url4 = <<"http://adm:pass@host/db?a=b&c=d">>,
        ?assertEqual(<<"http://adm:*****@host/db?a=b&c=d">>,
            strip_url_creds(Url4))
    end).


t_strip_http_props_creds() ->
    ?_test(begin
        Props1 = {[{<<"url">>, <<"http://adm:pass@host/db">>}]},
        ?assertEqual(<<"http://adm:*****@host/db/">>, strip_url_creds(Props1)),
        Props2 = {[ {<<"url">>, <<"http://host/db">>},
            {<<"headers">>, {[{<<"Authorization">>, <<"Basic pa55">>}]}}
        ]},
        ?assertEqual(<<"http://host/db/">>, strip_url_creds(Props2))
    end).
>>>>>>> 6169104a


t_strip_url_creds_errors() ->
    ?_test(begin
        Bad1 = {[{<<"url">>, <<"http://adm:pass/bad">>}]},
        ?assertEqual(null, strip_url_creds(Bad1)),
        Bad2 = {[{<<"garbage">>, <<"more garbage">>}]},
        ?assertEqual(null, strip_url_creds(Bad2)),
        Bad3 = <<"http://a:b:c">>,
        ?assertEqual(null, strip_url_creds(Bad3)),
        Bad4 = <<"http://adm:pass:pass/bad">>,
        ?assertEqual(null, strip_url_creds(Bad4)),
        ?assertEqual(null, strip_url_creds(null)),
        ?assertEqual(null, strip_url_creds(42)),
        ?assertEqual(null, strip_url_creds([<<"a">>, <<"b">>])),
        Bad5 = {[{<<"source_proxy">>, <<"http://adm:pass/bad">>}]},
        ?assertEqual(null, strip_url_creds(Bad5))
    end).


-endif.<|MERGE_RESOLUTION|>--- conflicted
+++ resolved
@@ -208,17 +208,8 @@
         {ok, Db} ->
             after_db_create(DbName, fabric2_db:get_uuid(Db))
     catch
-<<<<<<< HEAD
         error:database_does_not_exist ->
             database_does_not_exist
-=======
-        throw:{error, local_endpoints_not_supported} ->
-            Endpoint;
-        error:_ ->
-            % Avoid exposing any part of the URL in case there is a password in
-            % the malformed endpoint URL
-            null
->>>>>>> 6169104a
     end.
 
 
@@ -483,10 +474,22 @@
 
 
 ejson_url(Url) when is_binary(Url) ->
-    list_to_binary(couch_util:url_strip_password(Url));
+    strip_url_creds(Url);
 
 ejson_url(null) ->
     null.
+
+
+-spec strip_url_creds(binary()) -> binary() | null.
+strip_url_creds(Url) ->
+    try
+        iolist_to_binary(couch_util:url_strip_password(Url))
+    catch
+        error:_ ->
+            % Avoid exposing any part of the URL in case there is a password in
+            % the malformed endpoint URL
+            null
+    end.
 
 
 -spec check_authorization(rep_id(), #user_ctx{}) -> ok | not_found.
@@ -553,8 +556,7 @@
 expect_job_data(JobDataRes) ->
     meck:expect(couch_replicator_jobs, get_job_data, 2, JobDataRes).
 
-<<<<<<< HEAD
-=======
+
 strip_url_creds_test_() ->
      {
         setup,
@@ -565,49 +567,16 @@
             meck:unload()
         end,
         [
-            t_strip_http_basic_creds(),
-            t_strip_http_props_creds(),
-            t_strip_local_db_creds(),
             t_strip_url_creds_errors()
         ]
     }.
 
 
-t_strip_local_db_creds() ->
-    ?_test(?assertEqual(<<"localdb">>, strip_url_creds(<<"localdb">>))).
-
-
-t_strip_http_basic_creds() ->
-    ?_test(begin
-        Url1 = <<"http://adm:pass@host/db">>,
-        ?assertEqual(<<"http://adm:*****@host/db/">>, strip_url_creds(Url1)),
-        Url2 = <<"https://adm:pass@host/db">>,
-        ?assertEqual(<<"https://adm:*****@host/db/">>, strip_url_creds(Url2)),
-        Url3 = <<"http://adm:pass@host:80/db">>,
-        ?assertEqual(<<"http://adm:*****@host:80/db/">>, strip_url_creds(Url3)),
-        Url4 = <<"http://adm:pass@host/db?a=b&c=d">>,
-        ?assertEqual(<<"http://adm:*****@host/db?a=b&c=d">>,
-            strip_url_creds(Url4))
-    end).
-
-
-t_strip_http_props_creds() ->
-    ?_test(begin
-        Props1 = {[{<<"url">>, <<"http://adm:pass@host/db">>}]},
-        ?assertEqual(<<"http://adm:*****@host/db/">>, strip_url_creds(Props1)),
-        Props2 = {[ {<<"url">>, <<"http://host/db">>},
-            {<<"headers">>, {[{<<"Authorization">>, <<"Basic pa55">>}]}}
-        ]},
-        ?assertEqual(<<"http://host/db/">>, strip_url_creds(Props2))
-    end).
->>>>>>> 6169104a
-
-
 t_strip_url_creds_errors() ->
     ?_test(begin
-        Bad1 = {[{<<"url">>, <<"http://adm:pass/bad">>}]},
+        Bad1 = <<"http://adm:pass/bad">>,
         ?assertEqual(null, strip_url_creds(Bad1)),
-        Bad2 = {[{<<"garbage">>, <<"more garbage">>}]},
+        Bad2 = <<"more garbage">>,
         ?assertEqual(null, strip_url_creds(Bad2)),
         Bad3 = <<"http://a:b:c">>,
         ?assertEqual(null, strip_url_creds(Bad3)),
@@ -616,7 +585,7 @@
         ?assertEqual(null, strip_url_creds(null)),
         ?assertEqual(null, strip_url_creds(42)),
         ?assertEqual(null, strip_url_creds([<<"a">>, <<"b">>])),
-        Bad5 = {[{<<"source_proxy">>, <<"http://adm:pass/bad">>}]},
+        Bad5 = <<"http://adm:pass/bad">>,
         ?assertEqual(null, strip_url_creds(Bad5))
     end).
 
